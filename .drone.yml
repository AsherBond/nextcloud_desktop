clone:
  git:
    image: plugins/git
    depth: 1

pipeline:
    qt-5.7:
        image: nextcloudci/client-5.7:client-5.7-2
        commands:
            # Install QtKeyChain
            - /bin/bash -c "
              source /opt/qt57/bin/qt57-env.sh &&
              cd /tmp &&
              git clone https://github.com/frankosterfeld/qtkeychain.git &&
              cd qtkeychain &&
              git checkout v0.8.0 &&
              mkdir build &&
              cd build &&
              cmake ../ &&
              make &&
              make install"
            # Build client
            - /bin/bash -c "
              source /opt/qt57/bin/qt57-env.sh &&
              mkdir build &&
              cd build &&
              cmake -D NO_SHIBBOLETH=1 ../ &&
              make"
        when:
            matrix:
                TESTS: qt-5.7
    qt-5.8:
        image: nextcloudci/client-5.8:client-5.8-2
        commands:
            # Install QtKeyChain
            - /bin/bash -c "
              source /opt/qt58/bin/qt58-env.sh &&
              cd /tmp &&
              git clone https://github.com/frankosterfeld/qtkeychain.git &&
              cd qtkeychain &&
              git checkout v0.8.0 &&
              mkdir build &&
              cd build &&
              cmake ../ &&
              make &&
              make install"
            # Build client
            - /bin/bash -c "
              source /opt/qt58/bin/qt58-env.sh &&
              mkdir build &&
              cd build &&
              cmake -D NO_SHIBBOLETH=1 ../ &&
              make"
        when:
            matrix:
                TESTS: qt-5.8
    qt-5.9:
        image: nextcloudci/client-5.9:client-5.9-3
        commands:
            # Install QtKeyChain
            - /bin/bash -c "
              source /opt/qt59/bin/qt59-env.sh &&
              cd /tmp &&
              git clone https://github.com/frankosterfeld/qtkeychain.git &&
              cd qtkeychain &&
              git checkout v0.8.0 &&
              mkdir build &&
              cd build &&
              cmake ../ &&
              make &&
              make install"
            # Build client
            - /bin/bash -c "
              source /opt/qt59/bin/qt59-env.sh &&
              mkdir build &&
              cd build &&
              cmake -D NO_SHIBBOLETH=1 ../ &&
              make"
        when:
            matrix:
                TESTS: qt-5.9

    AppImage-5.9:
        image: nextcloudci/client-appimage-ci:client-appimage-ci-8
        commands:
            - /bin/bash -c "./admin/linux/build-appimage.sh"
        when:
            matrix:
                BUILD: AppImage

<<<<<<< HEAD
    Debian:
        image: nextcloudci/client-debian-ci:client-debian-ci-2
        commands:
            - /bin/bash -c "./admin/linux/debian/drone-build.sh"
        secrets: [ DEBIAN_SECRET_KEY, DEBIAN_SECRET_IV ]
        when:
            matrix:
                BUILD: Debian
=======
    documentation:
        image: nextcloudci/documentation:documentation-5
        commands:
            - cd doc
            - make html
        when:
            matrix:
                TESTS: documentation
>>>>>>> b9a7e562

matrix:
    include:
        - TESTS: qt-5.7
        - TESTS: qt-5.8
        - TESTS: qt-5.9
        - BUILD: AppImage
<<<<<<< HEAD
        - BUILD: Debian
=======
        - TESTS: documentation
>>>>>>> b9a7e562

branches: [ master, 2.* ]<|MERGE_RESOLUTION|>--- conflicted
+++ resolved
@@ -88,7 +88,6 @@
             matrix:
                 BUILD: AppImage
 
-<<<<<<< HEAD
     Debian:
         image: nextcloudci/client-debian-ci:client-debian-ci-2
         commands:
@@ -97,7 +96,7 @@
         when:
             matrix:
                 BUILD: Debian
-=======
+
     documentation:
         image: nextcloudci/documentation:documentation-5
         commands:
@@ -106,7 +105,6 @@
         when:
             matrix:
                 TESTS: documentation
->>>>>>> b9a7e562
 
 matrix:
     include:
@@ -114,10 +112,7 @@
         - TESTS: qt-5.8
         - TESTS: qt-5.9
         - BUILD: AppImage
-<<<<<<< HEAD
         - BUILD: Debian
-=======
         - TESTS: documentation
->>>>>>> b9a7e562
 
 branches: [ master, 2.* ]