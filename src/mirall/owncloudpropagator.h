/*
 * Copyright (C) by Olivier Goffart <ogoffart@owncloud.com>
 *
 * This program is free software; you can redistribute it and/or modify
 * it under the terms of the GNU General Public License as published by
 * the Free Software Foundation; either version 2 of the License, or
 * (at your option) any later version.
 *
 * This program is distributed in the hope that it will be useful, but
 * WITHOUT ANY WARRANTY; without even the implied warranty of MERCHANTABILITY
 * or FITNESS FOR A PARTICULAR PURPOSE. See the GNU General Public License
 * for more details.
 */

#ifndef OWNCLOUDPROPAGATOR_H
#define OWNCLOUDPROPAGATOR_H

#include <neon/ne_request.h>
#include <QHash>
#include <QObject>
#include <qelapsedtimer.h>

#include "syncfileitem.h"
#include "progressdispatcher.h"

struct hbf_transfer_s;
struct ne_session_s;
struct ne_decompress_s;

namespace Mirall {

class SyncJournalDb;
class OwncloudPropagator;

class PropagatorJob : public QObject {
    Q_OBJECT
protected:
    OwncloudPropagator *_propagator;
    void emitReady() {
        bool wasReady = _readySent;
        _readySent = true;
        if (!wasReady)
            emit ready();
    };
public:
    bool _readySent;
    explicit PropagatorJob(OwncloudPropagator* propagator) : _propagator(propagator), _readySent(false) {}

public slots:
    virtual void start() = 0;
    virtual void abort() {}
signals:
    /**
     * Emitted when the job is fully finished
     */
    void finished(SyncFileItem::Status);

    /**
     * Emitted when one item has been completed within a job.
     */
    void completed(const SyncFileItem &);

    /**
     * Emitted when all the sub-jobs have been scheduled and
     * we are ready and more jobs might be started
     * This signal is not always emitted.
     */
    void ready();

    void progress(Progress::Kind, const SyncFileItem& item, quint64 bytes, quint64 total);

};

/*
 * Propagate a directory, and all its sub entries.
 */
class PropagateDirectory : public PropagatorJob {
    Q_OBJECT
public:
    // e.g: create the directory
    QScopedPointer<PropagatorJob>_firstJob;

    // all the sub files or sub directories.
    //TODO:  in the future, all sub job can be run in parallel
    QVector<PropagatorJob *> _subJobs;

    SyncFileItem _item;

    int _current; // index of the current running job
    int _runningNow; // number of subJob running now
    SyncFileItem::Status _hasError;  // NoStatus,  or NormalError / SoftError if there was an error


    explicit PropagateDirectory(OwncloudPropagator *propagator, const SyncFileItem &item = SyncFileItem())
        : PropagatorJob(propagator)
        , _firstJob(0), _item(item),  _current(-1), _runningNow(0), _hasError(SyncFileItem::NoStatus) { }

    virtual ~PropagateDirectory() {
        qDeleteAll(_subJobs);
    }

    void append(PropagatorJob *subJob) {
        _subJobs.append(subJob);
    }

    virtual void start();
    virtual void abort() {
        if (_firstJob)
            _firstJob->abort();
        foreach (PropagatorJob *j, _subJobs)
            j->abort();
    }

private slots:
    void startJob(PropagatorJob *next) {
        connect(next, SIGNAL(finished(SyncFileItem::Status)), this, SLOT(slotSubJobFinished(SyncFileItem::Status)), Qt::QueuedConnection);
        connect(next, SIGNAL(completed(SyncFileItem)), this, SIGNAL(completed(SyncFileItem)));
        connect(next, SIGNAL(progress(Progress::Kind,SyncFileItem,quint64,quint64)), this, SIGNAL(progress(Progress::Kind,SyncFileItem,quint64,quint64)));
        connect(next, SIGNAL(ready()), this, SLOT(slotSubJobReady()));
        _runningNow++;
        QMetaObject::invokeMethod(next, "start");
    }

    void slotSubJobFinished(SyncFileItem::Status status);
    void slotSubJobReady();
};


/*
 * Abstract class to propagate a single item
 * (Only used for neon job)
 */
class PropagateItemJob : public PropagatorJob {
    Q_OBJECT
protected:
    void done(SyncFileItem::Status status, const QString &errorString = QString());

<<<<<<< HEAD
=======
    /* Issue a PROPPATCH and PROPFIND to update the mtime, and fetch the etag
     * Return true in case of success, and false if the PROPFIND failed and the
     * error has been reported
     */
    bool updateMTimeAndETag(const char* uri, time_t mtime);

    /* fetch the error code and string from the session
       in case of error, calls done with the error and returns true.

       If the HTTP error code is ignoreHTTPError,  the error is ignored
     */
    bool updateErrorFromSession(int neon_code = 0, ne_request *req = 0, int ignoreHTTPError = 0);

    /*
     * to be called by the progress callback and will wait the amount of time needed.
     */
    void limitBandwidth(qint64 progress, qint64 limit);

    bool checkForProblemsWithShared(const QString& msg);

    /*
     * set a custom restore job message that is used if the restore job succeeded.
     * It is displayed in the activity view.
     */
    QString restoreJobMsg();
    void setRestoreJobMsg( const QString& msg = QString() );

    QElapsedTimer _lastTime;
    qint64        _lastProgress;
    int           _httpStatusCode;
>>>>>>> 02bfb4f0
    SyncFileItem  _item;
    QString       _restoreJobMsg;

private:
    QScopedPointer<PropagateItemJob> _restoreJob;

public:
    PropagateItemJob(OwncloudPropagator* propagator, const SyncFileItem &item)
        : PropagatorJob(propagator), _item(item) {}

};

// Dummy job that just mark it as completed and ignored.
class PropagateIgnoreJob : public PropagateItemJob {
    Q_OBJECT
public:
    PropagateIgnoreJob(OwncloudPropagator* propagator,const SyncFileItem& item)
        : PropagateItemJob(propagator, item) {}
    void start() {
        done(SyncFileItem::FileIgnored);
    }
};


class OwncloudPropagator : public QObject {
    Q_OBJECT

    PropagateItemJob *createJob(const SyncFileItem& item);
    QScopedPointer<PropagateDirectory> _rootJob;
    bool useLegacyJobs();

public:
    /* 'const' because they are accessed by the thread */

    QThread* _neonThread;
    ne_session_s * const _session;

    const QString _localDir; // absolute path to the local directory. ends with '/'
    const QString _remoteDir; // path to the root of the remote. ends with '/'  (include remote.php/webdav)
    const QString _remoteFolder; // folder. (same as remoteDir but without remote.php/webdav)

    SyncJournalDb * const _journal;

public:
    OwncloudPropagator(ne_session_s *session, const QString &localDir, const QString &remoteDir, const QString &remoteFolder,
                       SyncJournalDb *progressDb, QThread *neonThread)
            : _neonThread(neonThread)
            , _session(session)
            , _localDir((localDir.endsWith(QChar('/'))) ? localDir : localDir+'/' )
            , _remoteDir((remoteDir.endsWith(QChar('/'))) ? remoteDir : remoteDir+'/' )
            , _remoteFolder((remoteFolder.endsWith(QChar('/'))) ? remoteFolder : remoteFolder+'/' )
            , _journal(progressDb)
            , _activeJobs(0)
    { }

    void start(const SyncFileItemVector &_syncedItems);

    QAtomicInt _downloadLimit;
    QAtomicInt _uploadLimit;

    QAtomicInt _abortRequested; // boolean set by the main thread to abort.

    /* The number of currently active jobs */
    int _activeJobs;

    void overallTransmissionSizeChanged( qint64 change );

    bool isInSharedDirectory(const QString& file);


    void abort() {
        _abortRequested.fetchAndStoreOrdered(true);
        if (_rootJob)
            _rootJob->abort();
        emit finished();
    }


signals:
    void completed(const SyncFileItem &);
    void progress(Progress::Kind kind, const SyncFileItem&, quint64 bytes, quint64 total);
    void progressChanged(qint64 change);
    void finished();

};

}

#endif<|MERGE_RESOLUTION|>--- conflicted
+++ resolved
@@ -135,41 +135,20 @@
 protected:
     void done(SyncFileItem::Status status, const QString &errorString = QString());
 
-<<<<<<< HEAD
-=======
-    /* Issue a PROPPATCH and PROPFIND to update the mtime, and fetch the etag
-     * Return true in case of success, and false if the PROPFIND failed and the
-     * error has been reported
-     */
-    bool updateMTimeAndETag(const char* uri, time_t mtime);
-
-    /* fetch the error code and string from the session
-       in case of error, calls done with the error and returns true.
-
-       If the HTTP error code is ignoreHTTPError,  the error is ignored
-     */
-    bool updateErrorFromSession(int neon_code = 0, ne_request *req = 0, int ignoreHTTPError = 0);
-
-    /*
-     * to be called by the progress callback and will wait the amount of time needed.
-     */
-    void limitBandwidth(qint64 progress, qint64 limit);
-
     bool checkForProblemsWithShared(const QString& msg);
 
     /*
      * set a custom restore job message that is used if the restore job succeeded.
      * It is displayed in the activity view.
      */
-    QString restoreJobMsg();
-    void setRestoreJobMsg( const QString& msg = QString() );
-
-    QElapsedTimer _lastTime;
-    qint64        _lastProgress;
-    int           _httpStatusCode;
->>>>>>> 02bfb4f0
+    QString restoreJobMsg() const { return _restoreJobMsg; }
+    void setRestoreJobMsg( const QString& msg = QString() ) { _restoreJobMsg = msg; }
+
     SyncFileItem  _item;
     QString       _restoreJobMsg;
+
+protected slots:
+    void slotRestoreJobCompleted(const SyncFileItem& );
 
 private:
     QScopedPointer<PropagateItemJob> _restoreJob;
