--- conflicted
+++ resolved
@@ -99,16 +99,10 @@
             SLOT(slotAboutToRestoreBackup(bool*)));
     connect(_engine.data(), SIGNAL(folderDiscovered(bool,QString)), this, SLOT(slotFolderDiscovered(bool,QString)));
     connect(_engine.data(), SIGNAL(transmissionProgress(ProgressInfo)), this, SLOT(slotTransmissionProgress(ProgressInfo)));
-<<<<<<< HEAD
     connect(_engine.data(), SIGNAL(itemCompleted(const SyncFileItemPtr &)),
             this, SLOT(slotItemCompleted(const SyncFileItemPtr &)));
-    connect(_engine.data(), SIGNAL(newBigFolder(QString)), this, SLOT(slotNewBigFolderDiscovered(QString)));
-=======
-    connect(_engine.data(), SIGNAL(itemCompleted(const SyncFileItem &, const PropagatorJob &)),
-            this, SLOT(slotItemCompleted(const SyncFileItem &, const PropagatorJob &)));
     connect(_engine.data(), SIGNAL(newBigFolder(QString,bool)),
             this, SLOT(slotNewBigFolderDiscovered(QString,bool)));
->>>>>>> 65e4afed
     connect(_engine.data(), SIGNAL(seenLockedFile(QString)), FolderMan::instance(), SLOT(slotSyncOnceFileUnlocks(QString)));
     connect(_engine.data(), SIGNAL(aboutToPropagate(SyncFileItemVector&)),
             SLOT(slotLogPropagationStart()));
