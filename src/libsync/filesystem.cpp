--- conflicted
+++ resolved
@@ -106,12 +106,8 @@
         }
     }
 #else
-<<<<<<< HEAD
-    Q_UNUSED(filename) Q_UNUSED(hidden)
-=======
     Q_UNUSED(filename);
     Q_UNUSED(hidden);
->>>>>>> c72b6fb8
 #endif
 }
 
