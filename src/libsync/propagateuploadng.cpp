--- conflicted
+++ resolved
@@ -230,12 +230,7 @@
     pi._valid = true;
     pi._transferid = _transferId;
     pi._modtime = _item->_modtime;
-<<<<<<< HEAD
-
-    // Journal should store the actual file
-=======
     pi._contentChecksum = _item->_checksumHeader;
->>>>>>> 040507fc
     propagator()->_journal->setUploadInfo(_item->_file, pi);
     propagator()->_journal->commit("Upload info");
     QMap<QByteArray, QByteArray> headers;
