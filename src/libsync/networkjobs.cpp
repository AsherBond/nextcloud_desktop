/*
 * Copyright (C) by Klaas Freitag <freitag@owncloud.com>
 * Copyright (C) by Daniel Molkentin <danimo@owncloud.com>
 *
 * This program is free software; you can redistribute it and/or modify
 * it under the terms of the GNU General Public License as published by
 * the Free Software Foundation; either version 2 of the License, or
 * (at your option) any later version.
 *
 * This program is distributed in the hope that it will be useful, but
 * WITHOUT ANY WARRANTY; without even the implied warranty of MERCHANTABILITY
 * or FITNESS FOR A PARTICULAR PURPOSE. See the GNU General Public License
 * for more details.
 */

#include <QLoggingCategory>
#include <QNetworkRequest>
#include <QNetworkAccessManager>
#include <QNetworkReply>
#include <QNetworkRequest>
#include <QSslConfiguration>
#include <QSslCipher>
#include <QBuffer>
#include <QXmlStreamReader>
#include <QStringList>
#include <QStack>
#include <QTimer>
#include <QMutex>
#include <QCoreApplication>
#include <QPixmap>
#include <QJsonDocument>
#include <QJsonObject>
<<<<<<< HEAD
=======
#include <QPainter>

>>>>>>> 8c94601e
#include "networkjobs.h"
#include "account.h"
#include "owncloudpropagator.h"
#include "clientsideencryption.h"

#include "creds/abstractcredentials.h"
#include "creds/httpcredentials.h"

namespace OCC {

Q_LOGGING_CATEGORY(lcEtagJob, "sync.networkjob.etag", QtInfoMsg)
Q_LOGGING_CATEGORY(lcLsColJob, "sync.networkjob.lscol", QtInfoMsg)
Q_LOGGING_CATEGORY(lcCheckServerJob, "sync.networkjob.checkserver", QtInfoMsg)
Q_LOGGING_CATEGORY(lcPropfindJob, "sync.networkjob.propfind", QtInfoMsg)
Q_LOGGING_CATEGORY(lcAvatarJob, "sync.networkjob.avatar", QtInfoMsg)
Q_LOGGING_CATEGORY(lcMkColJob, "sync.networkjob.mkcol", QtInfoMsg)
Q_LOGGING_CATEGORY(lcProppatchJob, "sync.networkjob.proppatch", QtInfoMsg)
Q_LOGGING_CATEGORY(lcJsonApiJob, "sync.networkjob.jsonapi", QtInfoMsg)
Q_LOGGING_CATEGORY(lcDetermineAuthTypeJob, "sync.networkjob.determineauthtype", QtInfoMsg)

RequestEtagJob::RequestEtagJob(AccountPtr account, const QString &path, QObject *parent)
    : AbstractNetworkJob(account, path, parent)
{
}

void RequestEtagJob::start()
{
    QNetworkRequest req;
    if (_account && _account->rootEtagChangesNotOnlySubFolderEtags()) {
        // Fixed from 8.1 https://github.com/owncloud/client/issues/3730
        req.setRawHeader("Depth", "0");
    } else {
        // Let's always request all entries inside a directory. There are/were bugs in the server
        // where a root or root-folder ETag is not updated when its contents change. We work around
        // this by concatenating the ETags of the root and its contents.
        req.setRawHeader("Depth", "1");
        // See https://github.com/owncloud/core/issues/5255 and others
    }

    QByteArray xml("<?xml version=\"1.0\" ?>\n"
                   "<d:propfind xmlns:d=\"DAV:\">\n"
                   "  <d:prop>\n"
                   "    <d:getetag/>\n"
                   "  </d:prop>\n"
                   "</d:propfind>\n");
    QBuffer *buf = new QBuffer(this);
    buf->setData(xml);
    buf->open(QIODevice::ReadOnly);
    // assumes ownership
    sendRequest("PROPFIND", makeDavUrl(path()), req, buf);

    if (reply()->error() != QNetworkReply::NoError) {
        qCWarning(lcEtagJob) << "request network error: " << reply()->errorString();
    }
    AbstractNetworkJob::start();
}

bool RequestEtagJob::finished()
{
    qCInfo(lcEtagJob) << "Request Etag of" << reply()->request().url() << "FINISHED WITH STATUS"
                      << reply()->error()
                      << (reply()->error() == QNetworkReply::NoError ? QLatin1String("") : errorString());

    if (reply()->attribute(QNetworkRequest::HttpStatusCodeAttribute) == 207) {
        // Parse DAV response
        QXmlStreamReader reader(reply());
        reader.addExtraNamespaceDeclaration(QXmlStreamNamespaceDeclaration("d", "DAV:"));
        QString etag;
        while (!reader.atEnd()) {
            QXmlStreamReader::TokenType type = reader.readNext();
            if (type == QXmlStreamReader::StartElement && reader.namespaceUri() == QLatin1String("DAV:")) {
                QString name = reader.name().toString();
                if (name == QLatin1String("getetag")) {
                    etag += reader.readElementText();
                }
            }
        }
        emit etagRetreived(etag);
    }
    return true;
}

/*********************************************************************************************/

MkColJob::MkColJob(AccountPtr account, const QString &path, QObject *parent)
    : AbstractNetworkJob(account, path, parent)
{
}

MkColJob::MkColJob(AccountPtr account, const QUrl &url,
    const QMap<QByteArray, QByteArray> &extraHeaders, QObject *parent)
    : AbstractNetworkJob(account, QString(), parent)
    , _url(url)
    , _extraHeaders(extraHeaders)
{
}

void MkColJob::start()
{
    // add 'Content-Length: 0' header (see https://github.com/owncloud/client/issues/3256)
    QNetworkRequest req;
    req.setRawHeader("Content-Length", "0");
    for (auto it = _extraHeaders.constBegin(); it != _extraHeaders.constEnd(); ++it) {
        req.setRawHeader(it.key(), it.value());
    }

    // assumes ownership
    if (_url.isValid()) {
        sendRequest("MKCOL", _url, req);
    } else {
        sendRequest("MKCOL", makeDavUrl(path()), req);
    }
    AbstractNetworkJob::start();
}

bool MkColJob::finished()
{
    qCInfo(lcMkColJob) << "MKCOL of" << reply()->request().url() << "FINISHED WITH STATUS"
                       << reply()->error()
                       << (reply()->error() == QNetworkReply::NoError ? QLatin1String("") : errorString());

    emit finished(reply()->error());
    return true;
}

/*********************************************************************************************/
// supposed to read <D:collection> when pointing to <D:resourcetype><D:collection></D:resourcetype>..
static QString readContentsAsString(QXmlStreamReader &reader)
{
    QString result;
    int level = 0;
    do {
        QXmlStreamReader::TokenType type = reader.readNext();
        if (type == QXmlStreamReader::StartElement) {
            level++;
            result += "<" + reader.name().toString() + ">";
        } else if (type == QXmlStreamReader::Characters) {
            result += reader.text();
        } else if (type == QXmlStreamReader::EndElement) {
            level--;
            if (level < 0) {
                break;
            }
            result += "</" + reader.name().toString() + ">";
        }

    } while (!reader.atEnd());
    return result;
}


LsColXMLParser::LsColXMLParser()
{
}

bool LsColXMLParser::parse(const QByteArray &xml, QHash<QString, ExtraFolderInfo> *fileInfo, const QString &expectedPath)
{
    // Parse DAV response
    QXmlStreamReader reader(xml);
    reader.addExtraNamespaceDeclaration(QXmlStreamNamespaceDeclaration("d", "DAV:"));

    QStringList folders;
    QString currentHref;
    QMap<QString, QString> currentTmpProperties;
    QMap<QString, QString> currentHttp200Properties;
    bool currentPropsHaveHttp200 = false;
    bool insidePropstat = false;
    bool insideProp = false;
    bool insideMultiStatus = false;

    while (!reader.atEnd()) {
        QXmlStreamReader::TokenType type = reader.readNext();
        QString name = reader.name().toString();
        // Start elements with DAV:
        if (type == QXmlStreamReader::StartElement && reader.namespaceUri() == QLatin1String("DAV:")) {
            if (name == QLatin1String("href")) {
                // We don't use URL encoding in our request URL (which is the expected path) (QNAM will do it for us)
                // but the result will have URL encoding..
                QString hrefString = QString::fromUtf8(QByteArray::fromPercentEncoding(reader.readElementText().toUtf8()));
                if (!hrefString.startsWith(expectedPath)) {
                    qCWarning(lcLsColJob) << "Invalid href" << hrefString << "expected starting with" << expectedPath;
                    return false;
                }
                currentHref = hrefString;
            } else if (name == QLatin1String("response")) {
            } else if (name == QLatin1String("propstat")) {
                insidePropstat = true;
            } else if (name == QLatin1String("status") && insidePropstat) {
                QString httpStatus = reader.readElementText();
                if (httpStatus.startsWith("HTTP/1.1 200")) {
                    currentPropsHaveHttp200 = true;
                } else {
                    currentPropsHaveHttp200 = false;
                }
            } else if (name == QLatin1String("prop")) {
                insideProp = true;
                continue;
            } else if (name == QLatin1String("multistatus")) {
                insideMultiStatus = true;
                continue;
            }
        }

        if (type == QXmlStreamReader::StartElement && insidePropstat && insideProp) {
            // All those elements are properties
            QString propertyContent = readContentsAsString(reader);
            if (name == QLatin1String("resourcetype") && propertyContent.contains("collection")) {
                folders.append(currentHref);
            } else if (name == QLatin1String("size")) {
                bool ok = false;
                auto s = propertyContent.toLongLong(&ok);
                if (ok && fileInfo) {
                    (*fileInfo)[currentHref].size = s;
                }
            } else if (name == QLatin1String("fileid")) {
                (*fileInfo)[currentHref].fileId = propertyContent.toUtf8();
            }
            currentTmpProperties.insert(reader.name().toString(), propertyContent);
        }

        // End elements with DAV:
        if (type == QXmlStreamReader::EndElement) {
            if (reader.namespaceUri() == QLatin1String("DAV:")) {
                if (reader.name() == "response") {
                    if (currentHref.endsWith('/')) {
                        currentHref.chop(1);
                    }
                    emit directoryListingIterated(currentHref, currentHttp200Properties);
                    currentHref.clear();
                    currentHttp200Properties.clear();
                } else if (reader.name() == "propstat") {
                    insidePropstat = false;
                    if (currentPropsHaveHttp200) {
                        currentHttp200Properties = QMap<QString, QString>(currentTmpProperties);
                    }
                    currentTmpProperties.clear();
                    currentPropsHaveHttp200 = false;
                } else if (reader.name() == "prop") {
                    insideProp = false;
                }
            }
        }
    }

    if (reader.hasError()) {
        // XML Parser error? Whatever had been emitted before will come as directoryListingIterated
        qCWarning(lcLsColJob) << "ERROR" << reader.errorString() << xml;
        return false;
    } else if (!insideMultiStatus) {
        qCWarning(lcLsColJob) << "ERROR no WebDAV response?" << xml;
        return false;
    } else {
        emit directoryListingSubfolders(folders);
        emit finishedWithoutError();
    }
    return true;
}

/*********************************************************************************************/

LsColJob::LsColJob(AccountPtr account, const QString &path, QObject *parent)
    : AbstractNetworkJob(account, path, parent)
{
}

LsColJob::LsColJob(AccountPtr account, const QUrl &url, QObject *parent)
    : AbstractNetworkJob(account, QString(), parent)
    , _url(url)
{
}

void LsColJob::setProperties(QList<QByteArray> properties)
{
    _properties = properties;
}

QList<QByteArray> LsColJob::properties() const
{
    return _properties;
}

void LsColJob::start()
{
    QList<QByteArray> properties = _properties;

    if (properties.isEmpty()) {
        qCWarning(lcLsColJob) << "Propfind with no properties!";
    }
    QByteArray propStr;
    foreach (const QByteArray &prop, properties) {
        if (prop.contains(':')) {
            int colIdx = prop.lastIndexOf(":");
            auto ns = prop.left(colIdx);
            if (ns == "http://owncloud.org/ns") {
                propStr += "    <oc:" + prop.mid(colIdx + 1) + " />\n";
            } else {
                propStr += "    <" + prop.mid(colIdx + 1) + " xmlns=\"" + ns + "\" />\n";
            }
        } else {
            propStr += "    <d:" + prop + " />\n";
        }
    }

    QNetworkRequest req;
    req.setRawHeader("Depth", "1");
    QByteArray xml("<?xml version=\"1.0\" ?>\n"
                   "<d:propfind xmlns:d=\"DAV:\" xmlns:oc=\"http://owncloud.org/ns\">\n"
                   "  <d:prop>\n"
        + propStr + "  </d:prop>\n"
                    "</d:propfind>\n");
    QBuffer *buf = new QBuffer(this);
    buf->setData(xml);
    buf->open(QIODevice::ReadOnly);
    if (_url.isValid()) {
        sendRequest("PROPFIND", _url, req, buf);
    } else {
        sendRequest("PROPFIND", makeDavUrl(path()), req, buf);
    }
    AbstractNetworkJob::start();
}

// TODO: Instead of doing all in this slot, we should iteratively parse in readyRead(). This
// would allow us to be more asynchronous in processing while data is coming from the network,
// not all in one big blob at the end.
bool LsColJob::finished()
{
    qCInfo(lcLsColJob) << "LSCOL of" << reply()->request().url() << "FINISHED WITH STATUS"
                       << reply()->error()
                       << (reply()->error() == QNetworkReply::NoError ? QLatin1String("") : errorString());

    QString contentType = reply()->header(QNetworkRequest::ContentTypeHeader).toString();
    int httpCode = reply()->attribute(QNetworkRequest::HttpStatusCodeAttribute).toInt();
    if (httpCode == 207 && contentType.contains("application/xml; charset=utf-8")) {
        LsColXMLParser parser;
        connect(&parser, &LsColXMLParser::directoryListingSubfolders,
            this, &LsColJob::directoryListingSubfolders);
        connect(&parser, &LsColXMLParser::directoryListingIterated,
            this, &LsColJob::directoryListingIterated);
        connect(&parser, &LsColXMLParser::finishedWithError,
            this, &LsColJob::finishedWithError);
        connect(&parser, &LsColXMLParser::finishedWithoutError,
            this, &LsColJob::finishedWithoutError);

        QString expectedPath = reply()->request().url().path(); // something like "/owncloud/remote.php/webdav/folder"
        if (!parser.parse(reply()->readAll(), &_folderInfos, expectedPath)) {
            // XML parse error
            emit finishedWithError(reply());
        }
    } else if (httpCode == 207) {
        // wrong content type
        emit finishedWithError(reply());
    } else {
        // wrong HTTP code or any other network error
        emit finishedWithError(reply());
    }

    return true;
}

/*********************************************************************************************/

namespace {
    const char statusphpC[] = "status.php";
    const char owncloudDirC[] = "owncloud/";
}

CheckServerJob::CheckServerJob(AccountPtr account, QObject *parent)
    : AbstractNetworkJob(account, QLatin1String(statusphpC), parent)
    , _subdirFallback(false)
    , _permanentRedirects(0)
{
    setIgnoreCredentialFailure(true);
    connect(this, &AbstractNetworkJob::redirected,
        this, &CheckServerJob::slotRedirected);
}

void CheckServerJob::start()
{
    _serverUrl = account()->url();
    sendRequest("GET", Utility::concatUrlPath(_serverUrl, path()));
    connect(reply(), &QNetworkReply::metaDataChanged, this, &CheckServerJob::metaDataChangedSlot);
    connect(reply(), &QNetworkReply::encrypted, this, &CheckServerJob::encryptedSlot);
    AbstractNetworkJob::start();
}

void CheckServerJob::onTimedOut()
{
    qCWarning(lcCheckServerJob) << "TIMEOUT";
    if (reply() && reply()->isRunning()) {
        emit timeout(reply()->url());
    } else if (!reply()) {
        qCWarning(lcCheckServerJob) << "Timeout even there was no reply?";
    }
    deleteLater();
}

QString CheckServerJob::version(const QJsonObject &info)
{
    return info.value(QLatin1String("version")).toString();
}

QString CheckServerJob::versionString(const QJsonObject &info)
{
    return info.value(QLatin1String("versionstring")).toString();
}

bool CheckServerJob::installed(const QJsonObject &info)
{
    return info.value(QLatin1String("installed")).toBool();
}

static void mergeSslConfigurationForSslButton(const QSslConfiguration &config, AccountPtr account)
{
    if (config.peerCertificateChain().length() > 0) {
        account->_peerCertificateChain = config.peerCertificateChain();
    }
    if (!config.sessionCipher().isNull()) {
        account->_sessionCipher = config.sessionCipher();
    }
    if (config.sessionTicket().length() > 0) {
        account->_sessionTicket = config.sessionTicket();
    }
}

void CheckServerJob::encryptedSlot()
{
    mergeSslConfigurationForSslButton(reply()->sslConfiguration(), account());
}

void CheckServerJob::slotRedirected(QNetworkReply *reply, const QUrl &targetUrl, int redirectCount)
{
    QByteArray slashStatusPhp("/");
    slashStatusPhp.append(statusphpC);

    int httpCode = reply->attribute(QNetworkRequest::HttpStatusCodeAttribute).toInt();
    QString path = targetUrl.path();
    if ((httpCode == 301 || httpCode == 308) // permanent redirection
        && redirectCount == _permanentRedirects // don't apply permanent redirects after a temporary one
        && path.endsWith(slashStatusPhp)) {
        _serverUrl = targetUrl;
        _serverUrl.setPath(path.left(path.size() - slashStatusPhp.size()));
        qCInfo(lcCheckServerJob) << "status.php was permanently redirected to"
                                 << targetUrl << "new server url is" << _serverUrl;
        ++_permanentRedirects;
    }
}

void CheckServerJob::metaDataChangedSlot()
{
    account()->setSslConfiguration(reply()->sslConfiguration());
    mergeSslConfigurationForSslButton(reply()->sslConfiguration(), account());
}


bool CheckServerJob::finished()
{
    if (reply()->request().url().scheme() == QLatin1String("https")
        && reply()->sslConfiguration().sessionTicket().isEmpty()
        && reply()->error() == QNetworkReply::NoError) {
        qCWarning(lcCheckServerJob) << "No SSL session identifier / session ticket is used, this might impact sync performance negatively.";
    }

    mergeSslConfigurationForSslButton(reply()->sslConfiguration(), account());

    // The server installs to /owncloud. Let's try that if the file wasn't found
    // at the original location
    if ((reply()->error() == QNetworkReply::ContentNotFoundError) && (!_subdirFallback)) {
        _subdirFallback = true;
        setPath(QLatin1String(owncloudDirC) + QLatin1String(statusphpC));
        start();
        qCInfo(lcCheckServerJob) << "Retrying with" << reply()->url();
        return false;
    }

    QByteArray body = reply()->peek(4 * 1024);
    int httpStatus = reply()->attribute(QNetworkRequest::HttpStatusCodeAttribute).toInt();
    if (body.isEmpty() || httpStatus != 200) {
        qCWarning(lcCheckServerJob) << "error: status.php replied " << httpStatus << body;
        emit instanceNotFound(reply());
    } else {
        QJsonParseError error;
        auto status = QJsonDocument::fromJson(body, &error);
        // empty or invalid response
        if (error.error != QJsonParseError::NoError || status.isNull()) {
            qCWarning(lcCheckServerJob) << "status.php from server is not valid JSON!" << body << reply()->request().url() << error.errorString();
        }

        qCInfo(lcCheckServerJob) << "status.php returns: " << status << " " << reply()->error() << " Reply: " << reply();
        if (status.object().contains("installed")) {
            emit instanceFound(_serverUrl, status.object());
        } else {
            qCWarning(lcCheckServerJob) << "No proper answer on " << reply()->url();
            emit instanceNotFound(reply());
        }
    }
    return true;
}

/*********************************************************************************************/

PropfindJob::PropfindJob(AccountPtr account, const QString &path, QObject *parent)
    : AbstractNetworkJob(account, path, parent)
{
}

void PropfindJob::start()
{
    QList<QByteArray> properties = _properties;

    if (properties.isEmpty()) {
        qCWarning(lcLsColJob) << "Propfind with no properties!";
    }
    QNetworkRequest req;
    // Always have a higher priority than the propagator because we use this from the UI
    // and really want this to be done first (no matter what internal scheduling QNAM uses).
    // Also possibly useful for avoiding false timeouts.
    req.setPriority(QNetworkRequest::HighPriority);
    req.setRawHeader("Depth", "0");
    QByteArray propStr;
    foreach (const QByteArray &prop, properties) {
        if (prop.contains(':')) {
            int colIdx = prop.lastIndexOf(":");
            propStr += "    <" + prop.mid(colIdx + 1) + " xmlns=\"" + prop.left(colIdx) + "\" />\n";
        } else {
            propStr += "    <d:" + prop + " />\n";
        }
    }
    QByteArray xml = "<?xml version=\"1.0\" ?>\n"
                     "<d:propfind xmlns:d=\"DAV:\">\n"
                     "  <d:prop>\n"
        + propStr + "  </d:prop>\n"
                    "</d:propfind>\n";

    QBuffer *buf = new QBuffer(this);
    buf->setData(xml);
    buf->open(QIODevice::ReadOnly);
    sendRequest("PROPFIND", makeDavUrl(path()), req, buf);

    AbstractNetworkJob::start();
}

void PropfindJob::setProperties(QList<QByteArray> properties)
{
    _properties = properties;
}

QList<QByteArray> PropfindJob::properties() const
{
    return _properties;
}

bool PropfindJob::finished()
{
    qCInfo(lcPropfindJob) << "PROPFIND of" << reply()->request().url() << "FINISHED WITH STATUS"
                          << reply()->error()
                          << (reply()->error() == QNetworkReply::NoError ? QLatin1String("") : errorString());

    int http_result_code = reply()->attribute(QNetworkRequest::HttpStatusCodeAttribute).toInt();

    if (http_result_code == 207) {
        // Parse DAV response
        QXmlStreamReader reader(reply());
        reader.addExtraNamespaceDeclaration(QXmlStreamNamespaceDeclaration("d", "DAV:"));

        QVariantMap items;
        // introduced to nesting is ignored
        QStack<QString> curElement;

        while (!reader.atEnd()) {
            QXmlStreamReader::TokenType type = reader.readNext();
            if (type == QXmlStreamReader::StartElement) {
                if (!curElement.isEmpty() && curElement.top() == QLatin1String("prop")) {
                    items.insert(reader.name().toString(), reader.readElementText(QXmlStreamReader::SkipChildElements));
                } else {
                    curElement.push(reader.name().toString());
                }
            }
            if (type == QXmlStreamReader::EndElement) {
                if (curElement.top() == reader.name()) {
                    curElement.pop();
                }
            }
        }
        if (reader.hasError()) {
            qCWarning(lcPropfindJob) << "XML parser error: " << reader.errorString();
            emit finishedWithError(reply());
        } else {
            emit result(items);
        }
    } else {
        qCWarning(lcPropfindJob) << "*not* successful, http result code is" << http_result_code
                                 << (http_result_code == 302 ? reply()->header(QNetworkRequest::LocationHeader).toString() : QLatin1String(""));
        emit finishedWithError(reply());
    }
    return true;
}

/*********************************************************************************************/

AvatarJob::AvatarJob(AccountPtr account, const QString &userId, int size, QObject *parent)
    : AbstractNetworkJob(account, QString(), parent)
{
    _avatarUrl = Utility::concatUrlPath(account->url(), QString("remote.php/dav/avatars/%1/%2.png").arg(userId, QString::number(size)));
}

void AvatarJob::start()
{
    QNetworkRequest req;
    sendRequest("GET", _avatarUrl, req);
    AbstractNetworkJob::start();
}

QImage AvatarJob::makeCircularAvatar(const QImage &baseAvatar)
{
    int dim = baseAvatar.width();

    QImage avatar(dim, dim, baseAvatar.format());
    avatar.fill(Qt::transparent);

    QPainter painter(&avatar);
    painter.setRenderHint(QPainter::Antialiasing);

    QPainterPath path;
    path.addEllipse(0, 0, dim, dim);
    painter.setClipPath(path);

    painter.drawImage(0, 0, baseAvatar);
    painter.end();

    return avatar;
}

bool AvatarJob::finished()
{
    int http_result_code = reply()->attribute(QNetworkRequest::HttpStatusCodeAttribute).toInt();

    QImage avImage;

    if (http_result_code == 200) {
        QByteArray pngData = reply()->readAll();
        if (pngData.size()) {
            if (avImage.loadFromData(pngData)) {
                qCDebug(lcAvatarJob) << "Retrieved Avatar pixmap!";
            }
        }
    }
    emit(avatarPixmap(avImage));
    return true;
}

/*********************************************************************************************/

ProppatchJob::ProppatchJob(AccountPtr account, const QString &path, QObject *parent)
    : AbstractNetworkJob(account, path, parent)
{
}

void ProppatchJob::start()
{
    if (_properties.isEmpty()) {
        qCWarning(lcProppatchJob) << "Proppatch with no properties!";
    }
    QNetworkRequest req;

    QByteArray propStr;
    QMapIterator<QByteArray, QByteArray> it(_properties);
    while (it.hasNext()) {
        it.next();
        QByteArray keyName = it.key();
        QByteArray keyNs;
        if (keyName.contains(':')) {
            int colIdx = keyName.lastIndexOf(":");
            keyNs = keyName.left(colIdx);
            keyName = keyName.mid(colIdx + 1);
        }

        propStr += "    <" + keyName;
        if (!keyNs.isEmpty()) {
            propStr += " xmlns=\"" + keyNs + "\" ";
        }
        propStr += ">";
        propStr += it.value();
        propStr += "</" + keyName + ">\n";
    }
    QByteArray xml = "<?xml version=\"1.0\" ?>\n"
                     "<d:propertyupdate xmlns:d=\"DAV:\">\n"
                     "  <d:set><d:prop>\n"
        + propStr + "  </d:prop></d:set>\n"
                    "</d:propertyupdate>\n";

    QBuffer *buf = new QBuffer(this);
    buf->setData(xml);
    buf->open(QIODevice::ReadOnly);
    sendRequest("PROPPATCH", makeDavUrl(path()), req, buf);
    AbstractNetworkJob::start();
}

void ProppatchJob::setProperties(QMap<QByteArray, QByteArray> properties)
{
    _properties = properties;
}

QMap<QByteArray, QByteArray> ProppatchJob::properties() const
{
    return _properties;
}

bool ProppatchJob::finished()
{
    qCInfo(lcProppatchJob) << "PROPPATCH of" << reply()->request().url() << "FINISHED WITH STATUS"
                           << reply()->error()
                           << (reply()->error() == QNetworkReply::NoError ? QLatin1String("") : errorString());

    int http_result_code = reply()->attribute(QNetworkRequest::HttpStatusCodeAttribute).toInt();

    if (http_result_code == 207) {
        emit success();
    } else {
        qCWarning(lcProppatchJob) << "*not* successful, http result code is" << http_result_code
                                  << (http_result_code == 302 ? reply()->header(QNetworkRequest::LocationHeader).toString() : QLatin1String(""));
        emit finishedWithError();
    }
    return true;
}

/*********************************************************************************************/

EntityExistsJob::EntityExistsJob(AccountPtr account, const QString &path, QObject *parent)
    : AbstractNetworkJob(account, path, parent)
{
}

void EntityExistsJob::start()
{
    sendRequest("HEAD", makeAccountUrl(path()));
    AbstractNetworkJob::start();
}

bool EntityExistsJob::finished()
{
    emit exists(reply());
    return true;
}

/*********************************************************************************************/

JsonApiJob::JsonApiJob(const AccountPtr &account, const QString &path, QObject *parent)
    : AbstractNetworkJob(account, path, parent)
{
}

void JsonApiJob::addQueryParams(QList<QPair<QString, QString>> params)
{
    _additionalParams = params;
}

void JsonApiJob::start()
{
    QNetworkRequest req;
    req.setRawHeader("OCS-APIREQUEST", "true");
    QUrl url = Utility::concatUrlPath(account()->url(), path());
    QList<QPair<QString, QString>> params = _additionalParams;
    params << qMakePair(QString::fromLatin1("format"), QString::fromLatin1("json"));
    url.setQueryItems(params);
    sendRequest("GET", url, req);
    AbstractNetworkJob::start();
}

bool JsonApiJob::finished()
{
    qCInfo(lcJsonApiJob) << "JsonApiJob of" << reply()->request().url() << "FINISHED WITH STATUS"
                         << reply()->error()
                         << (reply()->error() == QNetworkReply::NoError ? QLatin1String("") : errorString());

    int statusCode = 0;

    if (reply()->error() != QNetworkReply::NoError) {
        qCWarning(lcJsonApiJob) << "Network error: " << path() << errorString() << reply()->attribute(QNetworkRequest::HttpStatusCodeAttribute);
        statusCode = reply()->attribute(QNetworkRequest::HttpStatusCodeAttribute).toInt();
        emit jsonReceived(QJsonDocument(), statusCode);
        return true;
    }

    QString jsonStr = QString::fromUtf8(reply()->readAll());
    if (jsonStr.contains("<?xml version=\"1.0\"?>")) {
        QRegExp rex("<statuscode>(\\d+)</statuscode>");
        if (jsonStr.contains(rex)) {
            // this is a error message coming back from ocs.
            statusCode = rex.cap(1).toInt();
        }

    } else {
        QRegExp rex("\"statuscode\":(\\d+),");
        // example: "{"ocs":{"meta":{"status":"ok","statuscode":100,"message":null},"data":{"version":{"major":8,"minor":"... (504)
        if (jsonStr.contains(rex)) {
            statusCode = rex.cap(1).toInt();
        }
    }

    QJsonParseError error;
    auto json = QJsonDocument::fromJson(jsonStr.toUtf8(), &error);
    // empty or invalid response
    if (error.error != QJsonParseError::NoError || json.isNull()) {
        qCWarning(lcJsonApiJob) << "invalid JSON!" << jsonStr << error.errorString();
        emit jsonReceived(json, statusCode);
        return true;
    }

    emit jsonReceived(json, statusCode);
    return true;
}


DetermineAuthTypeJob::DetermineAuthTypeJob(AccountPtr account, QObject *parent)
    : QObject(parent)
    , _account(account)
{
}

void DetermineAuthTypeJob::start()
{
    qCInfo(lcDetermineAuthTypeJob) << "Determining auth type for" << _account->davUrl();

    QNetworkRequest req;
    // Prevent HttpCredentialsAccessManager from setting an Authorization header.
    req.setAttribute(HttpCredentials::DontAddCredentialsAttribute, true);
    // Don't reuse previous auth credentials
    req.setAttribute(QNetworkRequest::AuthenticationReuseAttribute, QNetworkRequest::Manual);
    // Don't send cookies, we can't determine the auth type if we're logged in
    req.setAttribute(QNetworkRequest::CookieLoadControlAttribute, QNetworkRequest::Manual);

    // Start two parallel requests, one determines whether it's a shib server
    // and the other checks the HTTP auth method.
    auto get = _account->sendRequest("GET", _account->davUrl(), req);
    auto propfind = _account->sendRequest("PROPFIND", _account->davUrl(), req);
    get->setTimeout(30 * 1000);
    propfind->setTimeout(30 * 1000);
    get->setIgnoreCredentialFailure(true);
    propfind->setIgnoreCredentialFailure(true);

    connect(get, &AbstractNetworkJob::redirected, this, [this, get](QNetworkReply *, const QUrl &target, int) {
#ifndef NO_SHIBBOLETH
        QRegExp shibbolethyWords("SAML|wayf");
        shibbolethyWords.setCaseSensitivity(Qt::CaseInsensitive);
        if (target.toString().contains(shibbolethyWords)) {
            _resultGet = Shibboleth;
            get->setFollowRedirects(false);
        }
#endif
    });
    connect(get, &SimpleNetworkJob::finishedSignal, this, [this]() {
        _getDone = true;
        checkBothDone();
    });
    connect(propfind, &SimpleNetworkJob::finishedSignal, this, [this](QNetworkReply *reply) {
        auto authChallenge = reply->rawHeader("WWW-Authenticate").toLower();
        if (authChallenge.contains("bearer ")) {
            _resultPropfind = OAuth;
        } else if (authChallenge.isEmpty()) {
            qCWarning(lcDetermineAuthTypeJob) << "Did not receive WWW-Authenticate reply to auth-test PROPFIND";
        }
        _propfindDone = true;
        checkBothDone();
    });
}

void DetermineAuthTypeJob::checkBothDone()
{
    if (!_getDone || !_propfindDone)
        return;
    auto result = _resultPropfind;
    // OAuth > Shib > Basic
    if (_resultGet == Shibboleth && result != OAuth)
        result = Shibboleth;
    qCInfo(lcDetermineAuthTypeJob) << "Auth type for" << _account->davUrl() << "is" << result;
    emit authType(result);
    deleteLater();
}

SimpleNetworkJob::SimpleNetworkJob(AccountPtr account, QObject *parent)
    : AbstractNetworkJob(account, QString(), parent)
{
}

QNetworkReply *SimpleNetworkJob::startRequest(const QByteArray &verb, const QUrl &url,
    QNetworkRequest req, QIODevice *requestBody)
{
    auto reply = sendRequest(verb, url, req, requestBody);
    start();
    return reply;
}

bool SimpleNetworkJob::finished()
{
    emit finishedSignal(reply());
    return true;
}

<<<<<<< HEAD
DeleteApiJob::DeleteApiJob(AccountPtr account, const QString &path, QObject *parent)
    : AbstractNetworkJob(account, path, parent)
{

}

void DeleteApiJob::start()
{
    QNetworkRequest req;
    req.setRawHeader("OCS-APIREQUEST", "true");
    QUrl url = Utility::concatUrlPath(account()->url(), path());
    sendRequest("DELETE", url, req);
    AbstractNetworkJob::start();
}

bool DeleteApiJob::finished()
{
    qCInfo(lcJsonApiJob) << "JsonApiJob of" << reply()->request().url() << "FINISHED WITH STATUS"
                         << reply()->error()
                         << (reply()->error() == QNetworkReply::NoError ? QLatin1String("") : errorString());

    int statusCode = 0;

    if (reply()->error() != QNetworkReply::NoError) {
        qCWarning(lcJsonApiJob) << "Network error: " << path() << errorString() << reply()->attribute(QNetworkRequest::HttpStatusCodeAttribute);
        emit result(statusCode);
        return true;
    }

    const auto replyData = QString::fromUtf8(reply()->readAll());
    qCInfo(lcJsonApiJob()) << "TMX Delete Job" << replyData;
		return true;
}

} // namespace OCC
=======
void fetchPrivateLinkUrl(AccountPtr account, const QString &remotePath,
    const QByteArray &numericFileId, QObject *target,
    std::function<void(const QString &url)> targetFun)
{
    QString oldUrl;
    if (!numericFileId.isEmpty())
        oldUrl = account->deprecatedPrivateLinkUrl(numericFileId).toString(QUrl::FullyEncoded);

    // Retrieve the new link by PROPFIND
    PropfindJob *job = new PropfindJob(account, remotePath, target);
    job->setProperties(
        QList<QByteArray>()
        << "http://owncloud.org/ns:fileid" // numeric file id for fallback private link generation
        << "http://owncloud.org/ns:privatelink");
    job->setTimeout(10 * 1000);
    QObject::connect(job, &PropfindJob::result, target, [=](const QVariantMap &result) {
        auto privateLinkUrl = result["privatelink"].toString();
        auto numericFileId = result["fileid"].toByteArray();
        if (!privateLinkUrl.isEmpty()) {
            targetFun(privateLinkUrl);
        } else if (!numericFileId.isEmpty()) {
            targetFun(account->deprecatedPrivateLinkUrl(numericFileId).toString(QUrl::FullyEncoded));
        } else {
            targetFun(oldUrl);
        }
    });
    QObject::connect(job, &PropfindJob::finishedWithError, target, [=](QNetworkReply *) {
        targetFun(oldUrl);
    });
    job->start();
}

} // namespace OCC
>>>>>>> 8c94601e
<|MERGE_RESOLUTION|>--- conflicted
+++ resolved
@@ -30,11 +30,8 @@
 #include <QPixmap>
 #include <QJsonDocument>
 #include <QJsonObject>
-<<<<<<< HEAD
-=======
 #include <QPainter>
 
->>>>>>> 8c94601e
 #include "networkjobs.h"
 #include "account.h"
 #include "owncloudpropagator.h"
@@ -933,7 +930,7 @@
     return true;
 }
 
-<<<<<<< HEAD
+
 DeleteApiJob::DeleteApiJob(AccountPtr account, const QString &path, QObject *parent)
     : AbstractNetworkJob(account, path, parent)
 {
@@ -968,8 +965,6 @@
 		return true;
 }
 
-} // namespace OCC
-=======
 void fetchPrivateLinkUrl(AccountPtr account, const QString &remotePath,
     const QByteArray &numericFileId, QObject *target,
     std::function<void(const QString &url)> targetFun)
@@ -1003,4 +998,3 @@
 }
 
 } // namespace OCC
->>>>>>> 8c94601e
